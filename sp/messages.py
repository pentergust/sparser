"""Генератор текстовых сообщений с использованием Schedule.

Является прототипом первого будущего класса представления.
Явялется промежуточным слоем междцу расписанием и платформой.
Используется для преобразования необработанных результатов работы
методов класса Schedule.
Выходным результатом генератора сообщеняи являются строки.
Вы можете использовать их в чат-ботах, например Telegram.
"""

from collections import Counter, defaultdict
from datetime import datetime, time
from typing import NamedTuple, Optional, Union

from .counters import CounterTarget, reverse_counter
from .intents import Intent
from .parser import Schedule
from .utils import (get_str_timedelta, plural_form)
from .users.storage import User


# Некоторые настройки генератора сообщений
# ========================================

DAYS_NAMES = [
    "понедельник", "вторник", "среду", "четверг", "пятницу", "субботу"
]
_SHORT_DAYS_NAMES = ["пн", "вт", "ср", "чт", "пт", "сб"]

_EMPTY_LESSONS = ("---", "None")
# Максимальные обображаемый диапазон временного промежутка (2 дня)
_UPDATE_DELTA = 172800
# Массимальное отображамое прошедшее время обновления (24 часа)
_MAX_UPDATE_SINCE = 86400


# Расписание уроков: начало (час, минуты), конец (час, минуты)
# Расписание звонков с понедельника (22.01) и  до конца уч. года.
# 1. 8.00-8.45
# 2. 8.50-9.35
# 3. 9.50-10.35
# 4. 10.50-11.35
# 5. 11.50-12.35
# 6. 12.45-13.30
# 7. 13.40-14.25
# TODO: Написать класс для рабоыт с расписанием звонков

timetable = [
    [8, 0, 8, 45], [8, 50, 9, 35], [9, 50, 10, 35], [10, 50, 11, 35],
    [11, 50, 12, 35], [12, 45, 13, 30], [13, 40, 14, 25], [14, 35, 15, 20],
]


# Вспомогательныек функции отображения
# ====================================

class LessonTime(NamedTuple):
    """Описывает время начала и конца урока.

    Этот фрагмент должен был стать частью будущего обновления.
    Данные фрагмен будет переписан со врменем.
    Используется для более детального отображения укзаателя на
    текущий урок.

    :param start: Время начала урока.
    :type start: time
    :oaram end: Время окончания урока.
    :type end: time
    :param index: Порядковый номер текущего урока.
    :type index: int
    """

    start: time
    end: time
    index: int

def time_to_seconds(now: time) -> int:
    """Переводит datetime.time в полное количество секунд этого дня."""
    return now.hour * 3600 + now.minute * 60 + now.second

def seconds_to_time(now: int) -> time:
    """Переводит полное количество секунд в datetime.time."""
    h, d = divmod(now, 3600)
    m, s = divmod(d, 60)
    return time(h, m, s)

def get_current_lesson(now: time) -> Optional[LessonTime]:
    """Возаращет текущий урок.

    Ичпользуется в функции сбора расписания на день.
    Чтобы можно было покзаать указатель на текущий урок.

    Если уроки ещё не начались или уже кончились -> None.

    :return: Текущий урок, если он есть.
    :rtype: LessonTime | None
    """
    l_end_time = None
    for i, lesson in enumerate(timetable):
        start_time = time(lesson[0], lesson[1])
        end_time = time(lesson[2], lesson[3])

        if l_end_time is not None and now >= l_end_time and now < start_time:
            return LessonTime(l_end_time, start_time, i)
        elif now >= start_time and now < end_time:
            return LessonTime(start_time, end_time, i)

        l_end_time = end_time


# Функции отображения списка изменений
# ====================================

def send_cl_updates(
    cl_updates: list[Optional[list[str]]]
) -> str:
    """Возвращет сообщение списка изменений для класса.

    В зависимости от типа изменений вид сообщений немного отличается.

    **Условные обозначения**:

    - `{l}` - Название урока.
    - `{c}` - Кабнет урока.
    - `{ol}` - Название урока до изменений.
    - `{oc}` - Кабнет урока до изменений.

    **Типы сообщений**:

    - `++{ol}:{oc}` - Добавлися урок в расписания.
    - `--{ol}:{oc}` - Урок убран из расписания.
    - `{ol} -> {l}:{c}` - Если сменился только урок, без кабинета.
    - `{l}:({oc} -> {c})` - Если сменился только кабинет, без урока.
    - `{ol}:{oc} -> {l}:{c}` - Изменилось всё (прочий случай).

    :param cl_updates: Список изменений для класса.
    :type cl_updates: list[Optional[list[str]]]
    :return: Сообщение со списком изменений класса.
    :rtype: str
    """
    message = ""
    for i, u in enumerate(cl_updates):
        if u is None:
            continue

        # Если сиапый урок не был выбран
        if str(u[0]) == "None":
            message += f"{i+1}: ++{u[1]}\n"
            continue

        message += f"{i+1}: "
        ol, oc = str(u[0]).split(':')
        l, c = str(u[1]).split(':') # noqa: E741

        # Если добавился урок в расписание
        if ol in _EMPTY_LESSONS:
            message += f"++{u[1]}\n"
        # Если урок удалился
        elif l in _EMPTY_LESSONS:
            message += f"--{u[0]}\n"
        # Если в расписании изменился только урок
        elif oc == c:
            message += f"{ol} ➜ {l}:{c}\n"
        # Если сменился только урок, без кабинета
        elif ol == l:
            message += f"{l}: ({oc} ➜ {c})\n"
        else:
            message += f"{u[0]} ➜ {u[1]}\n"

    return message

def get_update_header(
    update: dict[str, Union[int, dict]],
    exstend_info: Optional[bool]=True
) -> str:
    """Возвращает заголовок списка изменений.

    Собирает диноммический заголовок о списке записи изменений.

    Запись об изменениях представляет собой временной промежуток
    в пределах которого были зафиксированы некоторые изменения в
    расписании.

    **Пример заголовка**:

    > 16.02 23:37 ➜ 18.02 19:49 [🗘 44:12:02]

    **Заголовок изменений содержит**:

    - Дата начала временного промежутка.
    - Дата окончания временного промежутка.
    - Полное время временного промежутка.
    - (опционально) сколько времени прошло с окончания записи.

    полное время временног промежутка, а также время прошедшее с
    момента записи являются расширенными опциональными параметрами.

    :param update: Словарь данными записи.
    :type update: dict[str, Union[int, dict]]
    :param exstend_info: Показывать ли дополнительны информацию в шапке.
    :type exstend_info: Optional[bool]
    :return: Заголовок списка изменений.
    :rtype: str
    """
    # Получаем timestamp обновления
    end_timestamp = update.get("end_time", 0)
    start_timespamp = update.get("start_time", end_timestamp)
    etime = datetime.fromtimestamp(end_timestamp)
    stime = datetime.fromtimestamp(start_timespamp)
    message = f"📀 {stime.strftime('%d.%m %H:%M')} "

    t = etime.strftime("%d.%m %H:%M" if stime.day != etime.day else "%H:%M")
    message += f"➜ {t}"

    if exstend_info:
        update_delta = int(end_timestamp - start_timespamp)
        now_delta = int(datetime.now().timestamp() - end_timestamp)
        extend_message = ""

        if update_delta <= _UPDATE_DELTA:
            extend_message += f"🗘 {get_str_timedelta(update_delta, hours=True)}"

        if now_delta <= _MAX_UPDATE_SINCE:
            extend_message += f" ⭯ {get_str_timedelta(now_delta, hours=True)}"

        if extend_message:
            message += f" [{extend_message}]"

    return message

def send_update(
    update: dict[str, Union[int, list[dict]]],
    cl: Optional[str]=None) -> str:
    """Собирает сообщение со списком изменений в расписании.

    СОбирает полноценное сообщение со всеми изменениями.
    Также добавляет заголосвок записи об зименении.
    Вы также можете передать класс, чотбы он не отображался в
    заголовке классов.

    Пример сообщения со списком изменений:

    .. code-block:: text

        📀 21.05 16:00 ➜ 05.06 18:47
        🔷 На четверг
        🔸 Для 5б:
        2: --физкульт:330

    :param update: Необработанная запись об изменении в расписании.
    :type update: dict[str, Union[int, list[dict]]]
    :param cl: Упоминание какого класса опускать в заголовке.
    :type cl: Optional[str]
    :return: Сообщение со списком изменений в расписании.
    :rtype: str
    """
    message = get_update_header(update)
    for day, day_updates in enumerate(update["updates"]):
        if not day_updates:
            continue

        message += f"\n🔷 На {DAYS_NAMES[day]}"
        for u_cl, cl_updates in day_updates.items():
            if cl is None or cl is not None and cl != u_cl:
                message += f"\n🔸 Для {u_cl}:"

            message += "\n" if len(cl_updates) > 1 else " "
            message += send_cl_updates(cl_updates)

    return message


# Вспомогательные функции отображения
# ===================================

def send_day_lessons(lessons: list[Union[list[str], str]]) -> str:
    """Собирает сообщение с расписанием уроков на день.

    Возвращает сообещние списка уроков на день.
    Помимо списка уроков указывает какие уроки прошли и какие ещё
    буду.
    Также указывает на текущий урок, время начало и конца уроков.

    Также можно передвать несколько уроков в рамках одного времени.
    Это может использоваться в отображении результатов опоиска в
    расписании.

    :param lessons: Список уроков.
    :type lessons: list[Union[list[str], str]]
    :return: Сообщение с расписанием на день.
    :rtype: str
    """
    now = datetime.now().time()
    current_lesson = get_current_lesson(now)
    message = ""

    for i, x in enumerate(lessons):
        if current_lesson is not None:
            if current_lesson.index == i and now > current_lesson.start:
                cursor = "🠗"
            elif current_lesson.index == i:
                cursor = "➜"
            else:
                cursor = f"{i+1}."
        else:
            cursor = f"{i+1}."

        message += f"\n{cursor}"

        tt = timetable[i]
        if current_lesson is not None and current_lesson.index < i:
            message += time(tt[0], tt[1]).strftime(" %H:%M -")

        message += time(tt[2], tt[3]).strftime(" %H:%M")

        if current_lesson is not None and current_lesson.index < i:
            message += " │ "
        else:
            message += " ┃ "

        # Если несколько уроков, выводим их все по порядку
        if isinstance(x, list):
            message += "; ".join(x)
        # Если есть урок
        elif len(x) > 0 and x.split(":")[0] not in ("None", "---"):
            message += x

    return message

def send_search_res(intent: Intent, res: list) -> str:
    """Собирает сообщение с результатами поиска в расписании.

    Является некоторой обёрткой над функцией send_day_lessons.
    Собирает заголовок поискового запроса и возвращает результаты
    поиска.
    Передайте сюда намерение, которое использовалось при поиске.
    Поскольку оно будет использовано также для сборки заголовка.

    :oaram intent: Намерения для уточнения результатов поиска.
    :type intent: Intent
    :param res: Результаты поиска в расписании.
    :type res: list[list[list[str]]]
    :return: Сообщение с резульатами поиска в расписании.
    :rtype: str
    """
    message = "🔎 Поиск "
    if intent.cabinets:
        message += f" [{', '.join(intent.cabinets)}]"
    if intent.cl:
        message += f" ({', '.join(intent.cl)})"
    if intent.lessons:
        message += f" ({', '.join(intent.lessons)})"

    for day, lessons in enumerate(res):
        while lessons and not lessons[-1]:
            lessons.pop()

        if not lessons:
            continue

        message += f"\n\n📅 На {DAYS_NAMES[day]}:"
        message += send_day_lessons(lessons)

    return message

# TODO: AAAAAAAAAAAAAAAAAAAA
def send_counter( # noqa: PLR0912
    groups: dict[int, dict[str, dict]],
    target: Optional[CounterTarget]=None,
    days_counter: Optional[bool]=False
) -> str:
    """Возвращает сообщение с результами работы счётчика.

    Собирает сообщение сгруппированного результата работы счётчика.
    Отображает результаты счётчика, отсортированные от большего
    к меньшему.
    Если указана подгруппу (target), то она также буде включена в
    результаты счётчика.

    :param groups: Сгруппированные результаты работы счётчика.
    :type groups: dict[int, dict[str, dict]]
    :param target: Режим просмотра расписания.
    :type target: Optional[CounterTarget]
    :param days_counter: Заменять имена групп на названия дней недели.
    :type days_counter: Optional[bool]
    :return: Сообщение с результатами работы счётчиков.
    :rtype: str
    """
    message = ""

    for group, res in sorted(groups.items(), key=lambda x: x[0], reverse=True):
        group_plural_form = plural_form(group, ["раз", "раза", "раз"])
        message += f"\n🔘 {group} {group_plural_form}:"

        # Доабвляем подгруппу
        if target is not None or target.value != "none":
            for obj, cnt in res.items():
                if len(res) > 1:
                    message += "\n--"

                # Заменям числа на название дней недели для счётчка по дням
                # Подумайте сами, что лучше, 1 или вт.
                if days_counter:
                    message += f" {_SHORT_DAYS_NAMES[int(obj)]}:"
                else:
                    message += f" {obj}:"

                cnt_groups = reverse_counter(cnt.get(target.value, {}))

                for cnt_group, k in sorted(cnt_groups.items(),
                                    key=lambda x: x[0], reverse=True):
                    # Заменяем числа на дни недели в подгруппу счётчика
                    if target == CounterTarget.DAYS:
                        count_items = " ".join((
                            _SHORT_DAYS_NAMES[int(x)] for x in k
                        ))
                    else:
                        count_items = " ".join(k)

                    if cnt_group == 1:
                        message += f" 🔸{count_items}"
                    elif cnt_group == group:
                        message += f" 🔹{count_items}"
                    else:
                        message += f" 🔹{cnt_group}:{count_items}"

            message += "\n"

        # Заменям числа на название дней недели для счётчка по дням
        elif days_counter:
            message += f" {', '.join([_SHORT_DAYS_NAMES[int(x)] for x in res])}"
        else:
            message += f" {', '.join(res)}"

    return message


# Вспомогательные функции для сообщения статуса парсера
# =====================================================

def _get_next_update_str(time: datetime, now: Optional[datetime]=None) -> str:
    if now is None:
        now = datetime.now()

    if now.day == time.day:
        res = time.strftime("в %H:%M")
    else:
        res = time.strftime("%d %h в %H:%M")

    return res

def _get_cl_counter_str(cl_counter: Counter) -> str:
    groups = defaultdict(list)
    for k, v in cl_counter.items():
        groups[v].append(k)

    res = ""
    for k, v in sorted(groups.items(), key=lambda x: int(x[0])):
        res += f" 🔹{k} ({', '.join(sorted(map(str, v)))})"

    return res

def _get_hour_counter_str(hour_counter: Counter) -> Optional[str]:
    groups = defaultdict(list)
    for k, v in hour_counter.items():
        groups[v].append(k)

    res = ""
    for k, v in sorted(groups.items(), key=lambda x: int(x[0])):
        if k == 1:
            res += f" 🔸{', '.join(sorted(map(str, v)))}"
        else:
            res += f" 🔹{k} ({', '.join(sorted(map(str, v)))})"

    return res



class SPMessages:
    """Предоставляет методы для более удобной работы с расписанием.

    В отличие от необработанных результатов работы Schedule, данный
    генератор сообщения в своих методах возвращает строки.
    Генератор сообщения используется в чат-ботах, поскольку возвращает
    уже готовые текстовые сообщения.

    **API Версия**: 1
    """

    API_VERSION = 1

    def __init__(
        self,
    ) -> None:
        #: Экземпляр расписания
        self.sc: Schedule = Schedule()

    def send_status(self, user: User) -> str:
        """Возвращает информацию о парсере и пользователях.

        Эта статистическая информация, о работа парсера, времени
        последней проерки и обновления и прочих параметрах, связанных
        с парсером и пользователями платформы.

        :param user: Какой пользователь запрошивает информацию.
        :type user: User
        :return: Статус парсера и хранилища пользователей.
        :rtype: str
        """
        now = datetime.now()
        next_update = datetime.fromtimestamp(self.sc.schedule["next_parse"])
        last_parse = datetime.fromtimestamp(self.sc.schedule["last_parse"])

        nu_str = _get_next_update_str(next_update, now)
        lp_str = _get_next_update_str(last_parse, now)

        nu_delta = get_str_timedelta(
            int((next_update - now).seconds),
            hours=False
        )
        lp_delta = get_str_timedelta(int((now - last_parse).seconds))

<<<<<<< HEAD
        cl_counter = Counter()
        hour_counter = Counter()
        notify_count = 0
        active_users = 0
        users = load_file(self._users_path)
        for k, v in users.items():
            if v["last_parse"] == self.sc.schedule["last_parse"]:
                active_users += 1
            if v.get("notifications") and v.get("set_class"):
                notify_count += 1
                for h in v.get("hours"):
                    hour_counter[h] += 1

            cl_counter[v["class_let"]] += 1

        active_pr = round(active_users/len(users)*100, 2)

        res = "🌟 Версия sp: 5.8.12 (149)"
=======
        res = "🌟 Версия sp: 5.8.11 (148+11)"
>>>>>>> e56ff4e7
        res += "\n\n🌲 Разработчик: Milinuri Nirvalen (@milinuri)"
        res += f"\n🌲 [{nu_delta}] {nu_str} проверено"
        res += f"\n🌲 {lp_str} обновлено ({lp_delta} назад)"
        res += f"\n🌲 {user.data.cl} класс"
        res += f"\n🌲 ~{len(self.sc.l_index)} пр. ~{len(self.sc.c_index)} каб."
        # res += f"\n🌲 {len(users)} пользователей ({notify_count}🔔)"
        # res += f"\n🌲 из них {active_users} активны ({active_pr}%)"
        # if len(hour_counter) > 0:
        #     res += "\n🌲 Уведомления пользователей:"
        #     res += f"\n🔔 {_get_hour_counter_str(hour_counter)}"
        # res += f"\n🌲 {_get_cl_counter_str(cl_counter)}"

        # other_cl = sorted(set(self.sc.lessons) - set(cl_counter))
        # if other_cl:
        #     res += f" 🔸{', '.join(other_cl)}"

        return res


    # Отображение расписания
    # ======================

    def send_lessons(self, intent: Intent, user: User) -> str:
        """Собирает сообщение с расписанием уроков.

        Обрётка над методом класса Schedule для получения расписания.
        Принимает намерения, для уточнения форматов расписание.
        Форматирует сообщений с помощью send_day_lessons.

        :param intent: Намерения для уточнения параметров расписания.
        :type intent: Intent
        :param user: Кто хочет получить расписание уроков.
        :type user: User
        :return: Сообщение с расписанием уроков.
        :rtype: str
        """
        cl = intent.cl or (user.data.cl,)
        lessons = {x: self.sc.get_lessons(x) for x in cl}
        message = ""
        for day in intent.days:
            message += f"\n📅 На {DAYS_NAMES[day]}:"
            for cl, cl_lessons in lessons.items():
                message += f"\n🔶 Для {cl}:"
                message += f"{send_day_lessons(cl_lessons[day])}"
            message += "\n"

        # Проверяем обновления в расписаниии
        update = user.get_updates(self.sc)
        if update is not None:
            message += "\nУ вас изменилось расписание! 🎉"
            message += f"\n{send_update(update, cl)}"
        return message

    def get_current_day(self, intent: Intent, user: User) -> int:
        """Получате текщий или следующий день если уроки кончились.

        Работает это так, если уроки ещё не кончились,
        то метод вернёт номер текущего дня.
        Иначе же прибавит +1 к текущему номер дня.
        Также автоматически происходит сдвиг на понедельник, если нужно.
        это используется при умном получении расписания на сегодня
        или завтра в зависимости от времени.

        :param intent: Намерение для получения расписания
        :type intent: Intent
        :param user: Кто хочет получить расписание.
        :type user: Uaer
        :return: Номер дня недели, для которого получать расписание
        :rtype: int
        """
        now = datetime.now()
        today = now.weekday()

        # Если сегодня воскресенье, получаем уроки на понедельник
        # В воскресение же нету уроков?
        if today == 6: # noqa: PLR2004
            return 0

        cl = intent.cl or (user.data.cl,)
        max_lessons = max(map(lambda x: len(self.sc.get_lessons(x)), cl))
        hour = timetable[max_lessons-1][2]

        if now.hour >= hour:
            today += 1

        # Опять же, в воскресение не может быть уроков, не шутите так
        # Ааааааа, опять вы со своими магическими числами.
        # Да не будет такого, что конец недели передвинется.
        # Всё, не надо мне тут начинать.
        return 0 if today > 5 else today # noqa: PLR2004

    def send_today_lessons(self, intent: Intent, user: User) -> str:
        """Расписание уроков на сегодня/завтра.

        Работает как send_lessons.
        Отправляет расписание для классов на сегодня, если уроки
        ешё идут.
        Отпрвялет расписание на завтра, если уроки на сегодня уже
        кончились.

        Использует намерения для уточнения расписания.
        Однако будет игнорировать указанные дни в намерении.
        Иначе используйте метод send_lessons.

        :param intent: Намерения для уточнения расписания.
        :type intent: Intent
        :param user: Кто хочет получить расписание уроков.
        :type user: User
        :return: Расписание уроков на сегодня/завтра.
        :rtype: str
        """
        return self.send_lessons(intent.reconstruct(
            self.sc, days=self.get_current_day(intent, user)
        ),
            user
        )


    # Методы для работы с расписанием
    # ===============================

    def search(
        self, target: str, intent: Intent,
        cabinets: Optional[bool]=False
    ) -> str:
        """Явялется сокращение для поиска в расписании.

        Производит поиск в расписании.
        А после собирает сообщение с резульатами поиска в расписании.

        Поиск немного изменяется в зависимости от режима.

        .. table::

            +----------+---------+---------+
            | cabinets | obj     | another |
            +==========+=========+=========+
            | false    | lesson  | cabinet |
            +----------+---------+---------+
            | true     | cabinet | lesson  |
            +----------+---------+---------+

        :param target: Цель для поиска, урок или кабинет.
        :type target: str
        :param intent: Намерения для уточнения результатов поиска.
        :type intent: Intent
        :param cabinets: Что ищём, урок или кабинет. Обычно урок.
        :type cabinets: bool
        :return: Результаты поиска в расписании
        :rtype: list[list[list[str]]]
        """
        return send_search_res(
            intent, self.sc.search(target, intent, cabinets)
        )<|MERGE_RESOLUTION|>--- conflicted
+++ resolved
@@ -520,28 +520,7 @@
         )
         lp_delta = get_str_timedelta(int((now - last_parse).seconds))
 
-<<<<<<< HEAD
-        cl_counter = Counter()
-        hour_counter = Counter()
-        notify_count = 0
-        active_users = 0
-        users = load_file(self._users_path)
-        for k, v in users.items():
-            if v["last_parse"] == self.sc.schedule["last_parse"]:
-                active_users += 1
-            if v.get("notifications") and v.get("set_class"):
-                notify_count += 1
-                for h in v.get("hours"):
-                    hour_counter[h] += 1
-
-            cl_counter[v["class_let"]] += 1
-
-        active_pr = round(active_users/len(users)*100, 2)
-
-        res = "🌟 Версия sp: 5.8.12 (149)"
-=======
-        res = "🌟 Версия sp: 5.8.11 (148+11)"
->>>>>>> e56ff4e7
+        res = "🌟 Версия sp: 6.0 (160)"
         res += "\n\n🌲 Разработчик: Milinuri Nirvalen (@milinuri)"
         res += f"\n🌲 [{nu_delta}] {nu_str} проверено"
         res += f"\n🌲 {lp_str} обновлено ({lp_delta} назад)"
