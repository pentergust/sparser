"""
Генератор текстовых сообщений с использованием Schedule.

Author: Milinuri Nirvalen
"""
from .filters import Filters
from .filters import construct_filters
from .utils import load_file
from .utils import save_file
from .utils import plural_form
from .parser import Schedule
from .counters import reverse_counter

from collections import Counter
from datetime import datetime
from datetime import time
from pathlib import Path
from typing import Optional

from loguru import logger


users_path = "sp_data/users.json"
default_user_data = {"class_let":None, "set_class": False, "last_parse": 0,
             "check_updates": 0}
days_names = ["понедельник", "вторник", "среду", "четверг", "пятницу", "субботу"]

# Расписание уроков: начало (час, минуты), конец (час, минуты)
timetable = [
    [8, 0, 8, 45], [8, 55, 9, 40], [9, 55, 10, 40], [10, 55, 11, 40],
    [11, 50, 12, 35], [12, 45, 13, 30], [13, 40, 14, 25], [14, 35, 15, 20],
]


# Вспомогательныек функции отображения
# ====================================

def get_complited_lessons() -> list[int]:
    """Возвращает номера завершённых уроков."""
    now = datetime.now().time()
    first_lesson = time(*timetable[0][:1])
    last_lesson = time(*timetable[-1][2:])

    if now >= last_lesson or now < first_lesson:
        return [-1]

    return [i for i, x in enumerate(timetable) if now >= time(x[0], x[1])]

def send_cl_updates(cl_updates: list) -> str:
    """Возвращет сообщение списка изменений для класса.
    В зависимости от изменений вид сообщений немного отличается.

    Args:
        cl_updates (list): Список изменеий для класса

    Returns:
        str: Сообщение с изменениями в расписании для класса
    """
    message = ""
    for u in cl_updates:
        if str(u[1]) == "None":
            message += f"{u[0]+1}: ++{u[2]}\n"
            continue

        message += f"{u[0]+1}: "
        ol, oc = str(u[1]).split(':')
        l, c = str(u[2]).split(':')

        if ol == "---":
            message += f"++{u[2]}\n"
        elif l == "---":
            message += f"--{u[1]}\n"
        elif oc == c:
            message += f"{ol} -> {l}:{c}\n"
        elif ol == l:
            message += f"{l}: ({oc} -> {c})\n"
        else:
            message += f"{u[1]} -> {u[2]}\n"

    return message

def send_update(update: dict) -> str:
    """Собирает сообщение со списком изменений в расписании.

    Args:
        update (ТИП): Словарь изменений в расписании
        cl (str, optional): Список изменений для выбранного класса

    Returns:
        ТИП: Готовое сообщение с изменениями в расписании
    """
    t = datetime.fromtimestamp(update["time"]).strftime("%d.%m %H:%M")
    message = f"⏰ Примерно {t}:\n"

    for day, day_updates in enumerate(update["updates"]):
        if not day_updates:
            continue

        message += f"\n🔷 На {days_names[day]}\n"
        for u_cl, cl_updates in day_updates.items():
            message += f"🔸 Для {u_cl}:"
            message += "\n" if len(cl_updates) > 1 else " "
            message += send_cl_updates(cl_updates)

    return message

def send_day_lessons(lessons: list) -> str:
    """Собирает сообщение с расписанием уроков на день.

    Args:
        lessons (list): Список уроков на день

    Returns:
        str: Сообщение с расписанием на день
    """
    message = ""
    complited_lessons = get_complited_lessons()

    for i, x in enumerate(lessons):
        cursor = "🔹" if i == complited_lessons[-1] else f"{i+1}."
        message += f"\n{cursor}"

        tt = timetable[i]
        if i not in complited_lessons:
            message += time(tt[0], tt[1]).strftime(" %H:%M -")
        message += time(tt[2], tt[3]).strftime(" %H:%M")

        if i == complited_lessons[-1]:
            message += " > "
        elif i in complited_lessons:
            message += " ┃ "
        else:
            message += " │ "

        message += "; ".join(x) if isinstance(x, list) else x

    return message

def send_search_res(flt: Filters, res: dict) -> str:
    """Собирает сообщение с результатами поиска в расписании.

    Args:
        flt (Filters): Использованный набор фильстров для уточнения
        res (dict): Результаты поиска в расписании

    Returns:
        str: Готовое сообщение
    """
    message = f"🔎 поиск "
    if flt.cabinets:
        message += f" [{', '.join(flt.cabinets)}]"
    if flt.cl:
        message += f" ({', '.join(flt.cl)})"
    if flt.lessons:
        message += f" ({', '.join(flt.lessons)})"

    for day, lessons in enumerate(res):
        while lessons and not lessons[-1]:
            del lessons[-1]

        if not lessons:
            continue

        message += f"\n\n📅 На {days_names[day]}:"
        message += send_day_lessons(lessons)

    return message

def send_counter(groups: dict, target: Optional[str]=None) -> str:
    """Возвращает сообщение с результами работы счётчика.

    Args:
        groups (dict): Сгруппированные резульаты работы счётчика
        target (str, optional): Вторичный ключ для отображения

    Returns:
        str: Сообщение с результатами работы счётчика
    """
    message = ""

    for group, res in sorted(groups.items(), key=lambda x: x[0], reverse=True):
        group_plural_form = plural_form(group, ["раз", "раза", "раз"])
        message += f"\n🔘 {group} {group_plural_form}:"

        if target is not None:
            for obj, cnt in res.items():
                if len(res) > 1:
                    message += "\n--"

                message += f" {obj}:"
                cnt_groups = reverse_counter(cnt.get(target, {}))

                for cnt_group, k in sorted(cnt_groups.items(),
                                    key=lambda x: x[0], reverse=True):
                    if cnt_group == 1:
                        message += f" 🔸{' '.join(k)}"
                    elif cnt_group == group:
                        message += f" 🔹{' '.join(k)}"
                    else:
                        message += f" 🔹{cnt_group}:{' '.join(k)}"

            message += "\n"

        else:
            message += f" {', '.join(res)}"

    return message


class SPMessages:
    """Генератор текстовых сообщений для Schedule."""

    def __init__(self, uid: str):
        """
        Args:
            uid (str): Кто пользуется расписанием
            sc (Schedule): Расписание уроков
            users_path (str, optional): Путь к файлу данных пользователей
        """
        super(SPMessages, self).__init__()

        self.uid = uid
        self._users_path = Path(users_path)
        self.user = self.get_user()
        self.sc = Schedule(self.user["class_let"])

    def send_status(self):
        """Возвращает некоторую информауию о парсере."""
        last_parse = datetime.fromtimestamp(self.sc.schedule["last_parse"])
        next_update = datetime.fromtimestamp(self.sc.schedule["next_update"])

<<<<<<< HEAD
        res = "Версия sp: 5.2 (68)"
=======
        res = "Версия sp: 5.1.2 (67)"
>>>>>>> e2da8a17
        res += f"\n:: Пользователей: {len(load_file(self._users_path))}"
        res += "\n:: Автор: Milinuri Nirvalen (@milinuri)"
        res += f"\n:: Класс: {self.user['class_let']}"
        res += f"\n:: Обновлено: {last_parse.strftime('%d %h в %H:%M')}"
        res += f"\n:: Проверка: {next_update.strftime('%d %h в %H:%M')}"
        res += f"\n:: Предметов: ~{len(self.sc.l_index)}"
        res += f"\n:: Кабинетов: ~{len(self.sc.c_index)}"
        res += f"\n:: Классы: {', '.join(self.sc.lessons)}"
        return res


    # Управление данными пользователя
    # ===============================

    def get_user(self) -> dict:
        """Возвращает данные пользователя или данные по умолчанию."""
        return load_file(self._users_path).get(self.uid, default_user_data)

    def save_user(self) -> None:
        """Записывает данные пользователя в self._users_path."""
        users = load_file(self._users_path, {})
        users.update({self.uid: self.user})
        save_file(self._users_path, users)
        logger.info("Save user: {}", self.uid)

    def reset_user(self) -> None:
        """ЦУдаляет даныне о пользователе"""
        users = load_file(self._users_path, {})
        users.update({self.uid: default_user_data})
        save_file(self._users_path, users)
        logger.info("Reset user: {}", self.uid)

    def set_class(self, cl: str) -> None:
        """Изменяет класс пользователя.

        Args:
            cl (str): Целевой класс пользователя
        """
        if cl in self.sc.lessons:
            self.user["class_let"] = cl
            self.user["set_class"] = True
            self.user["last_parse"] = self.sc.schedule["last_parse"]
            self.save_user()

    def get_lessons_updates(self) -> list:
        """Возвращает дни, для которых изменилось расписание."""
        if self.sc.schedule["last_parse"] == self.user["last_parse"]:
            return []

        logger.info("Get lessons updates")
        flt = construct_filters(self.sc, cl=self.user["class_let"])
        updates = self.sc.get_updates(flt, self.user["last_parse"])

        # Обновление времени последней проверки расписания
        self.user["last_parse"] = self.sc.schedule["last_parse"]
        self.save_user()
        return updates


    # Отображение расписания
    # ======================

    def send_lessons(self, flt: Filters) -> str:
        """Собирает сообщение с расписанием уроков.

        Args:
            flt (Filters): Набор фильтров для уточнения

        Returns:
            str: Сообение с расписание уроков
        """
        cl = flt.cl or [self.user["class_let"]]
        lessons = {x: self.sc.get_lessons(x) for x in cl}
        message = ""
        for day in flt.days:
            message += f"\n📅 На {days_names[day]}:"
            for cl, cl_lessons in lessons.items():
                message += f"\n🔶 Для {cl}:"
                message += f"{send_day_lessons(cl_lessons[day])}"
            message += "\n"

        # Обновления в расписаниии
        updates = self.get_lessons_updates()
        if updates:
            message += f"\nУ вас изменилось расписание! 🎉"
            for update in updates:
                message += f"\n{send_update(update)}"
        return message

    def send_today_lessons(self, flt: Filters) -> str:
        """Сообщение с расписанием на сегодня/завтра.
        Есои уроки закончились, выводится расписание на завтра.

        Args:
            cl (str, optional): Для какого класса

        Returns:
            str: Сообщыение с расписанием на сегодня/завтра
        """
        now = datetime.now()
        today = now.weekday()

        if today == 6:
            today = 0
        else:
            cl = flt.cl or [self.user["class_let"]]
            lessons = max(map(lambda x: len(self.sc.get_lessons(x)), cl))
            hour = timetable[lessons-1][2]

            if now.hour >= hour:
                today += 1

            if today > 5:
                today = 0

        flt = construct_filters(self.sc, cl=flt.cl, days=today)
        return self.send_lessons(flt)

    def search_lesson(self, lesson: str, flt: Filters) -> str:
        """Поиск упоминаний об уроке. Для обратной совместимости."""
        res = self.sc.search(lesson, flt)
        return send_search_res(flt, res)

    def search_cabinet(self, cabinet: str, flt: Filters) -> str:
        """Поиск упоминаний о кабинете. Для обратной совместимости."""
        res = self.sc.search(cabinet, flt, cabinets_mode=True)
        return send_search_res(flt, res)<|MERGE_RESOLUTION|>--- conflicted
+++ resolved
@@ -229,11 +229,7 @@
         last_parse = datetime.fromtimestamp(self.sc.schedule["last_parse"])
         next_update = datetime.fromtimestamp(self.sc.schedule["next_update"])
 
-<<<<<<< HEAD
         res = "Версия sp: 5.2 (68)"
-=======
-        res = "Версия sp: 5.1.2 (67)"
->>>>>>> e2da8a17
         res += f"\n:: Пользователей: {len(load_file(self._users_path))}"
         res += "\n:: Автор: Milinuri Nirvalen (@milinuri)"
         res += f"\n:: Класс: {self.user['class_let']}"
