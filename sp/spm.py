--- conflicted
+++ resolved
@@ -187,11 +187,7 @@
         last_parse = datetime.fromtimestamp(self.sc.schedule["last_parse"])
         next_update = datetime.fromtimestamp(self.sc.schedule["next_update"])
 
-<<<<<<< HEAD
-        res = "Версия sp: 5.0.3 (63)"
-=======
-        res = "Версия sp: 5.1-Beta (63)"
->>>>>>> 26ecd27e
+        res = "Версия sp: 5.1 (65)"
         res += f"\n:: Пользователей: {len(load_file(self._users_path))}"
         res += "\n:: Автор: Milinuri Nirvalen (@milinuri)"
         res += f"\n:: Класс: {self.user['class_let']}"
